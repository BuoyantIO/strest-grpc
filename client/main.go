package main

import (
	"encoding/json"
	"flag"
	"fmt"
	"io"
	"log"
	"math"
	"math/rand"
	"net/http"
	"os"
	"os/signal"
	"path"
	"strconv"
	"strings"
	"sync"
	"syscall"
	"time"

	"github.com/buoyantio/strest-grpc/client/distribution"
	"github.com/buoyantio/strest-grpc/client/percentiles"
	pb "github.com/buoyantio/strest-grpc/protos"
	"github.com/codahale/hdrhistogram"
	"github.com/prometheus/client_golang/prometheus"
	"github.com/prometheus/client_golang/prometheus/promhttp"
	"golang.org/x/net/context"
	"google.golang.org/grpc"
)

// MeasuredResponse tracks the latency of a response and any
// accompaning error. timeBetweenFrames is how long we spend waiting
// for the next frame to arrive.
type MeasuredResponse struct {
	timeBetweenFrames time.Duration
	latency           time.Duration
	bytes             int64
	err               error
}

func exUsage(msg string) {
	fmt.Fprintf(os.Stderr, "%s\n", msg)
	fmt.Fprintf(os.Stderr, "Usage: %s [flags]\n", path.Base(os.Args[0]))
	flag.PrintDefaults()
	os.Exit(64)
}

// Report provides top-level good/bad numbers and a latency breakdown.
type Report struct {
	Good    int64      `json:"good"`
	Bad     int64      `json:"bad"`
	Bytes   int64      `json:"bytes"`
	Latency *Quantiles `json:"latency"`
	Jitter  *Quantiles `json:"jitter"`
}

// Latency Percentiles
type Quantiles struct {
	Quantile50  int64 `json:"50"`
	Quantile95  int64 `json:"95"`
	Quantile99  int64 `json:"99"`
	Quantile999 int64 `json:"999"`
}

// 1 day in milliseconds
const DAY_IN_MS int64 = 24 * 60 * 60 * 1000000

var (
	sizeSuffixes = []string{"B", "KB", "MB", "GB"}

	promRequests = prometheus.NewCounter(prometheus.CounterOpts{
		Name: "requests",
		Help: "Number of requests",
	})

	promSuccesses = prometheus.NewCounter(prometheus.CounterOpts{
		Name: "successes",
		Help: "Number of successful requests",
	})

	promLatencyHistogram = prometheus.NewHistogram(prometheus.HistogramOpts{
		Name: "latency_ms",
		Help: "gRPC latency distributions in milliseconds.",
		// 50 exponential buckets ranging from 0.5 ms to 3 minutes
		// TODO: make this tunable
		Buckets: prometheus.ExponentialBuckets(0.5, 1.3, 50),
	})
	promJitterHistogram = prometheus.NewHistogram(prometheus.HistogramOpts{
		Name: "jitter_ms",
		Help: "gRPC jitter distributions in milliseconds.",
		// 50 exponential buckets ranging from 0.5 ms to 3 minutes
		// TODO: make this tunable
		Buckets: prometheus.ExponentialBuckets(0.5, 1.3, 50),
	})
)

func registerMetrics() {
	prometheus.MustRegister(promRequests)
	prometheus.MustRegister(promSuccesses)
	prometheus.MustRegister(promLatencyHistogram)
}

func formatBytes(bytes int64) string {
	sz := float64(bytes)
	order := 0
	for order < len(sizeSuffixes) && sz >= 1024 {
		sz = sz / float64(1024)
		order += 1
	}
	return fmt.Sprintf("%0.1f%s", sz, sizeSuffixes[order])
}

// Periodically print stats about the request load.
func logIntervalReport(
	now time.Time,
	interval *time.Duration,
	good, bad, bytes, min, max int64,
	latencyHist *hdrhistogram.Histogram,
	jitterHist *hdrhistogram.Histogram) {
	if min == math.MaxInt64 {
		min = 0
	}
	fmt.Printf("%s % 7s %6d/%1d %s L: %3d [%3d %3d ] %4d J: %3d %3d\n",
		now.Format(time.RFC3339),
		formatBytes(bytes),
		good,
		bad,
		interval,
		min/1000000,
		latencyHist.ValueAtQuantile(95),
		latencyHist.ValueAtQuantile(99),
		max,
		jitterHist.ValueAtQuantile(95),
		jitterHist.ValueAtQuantile(99),
	)
}

func logFinalReport(good, bad, bytes int64, latencies *hdrhistogram.Histogram, jitters *hdrhistogram.Histogram) {
	latency := Quantiles{
		Quantile50:  latencies.ValueAtQuantile(50),
		Quantile95:  latencies.ValueAtQuantile(95),
		Quantile99:  latencies.ValueAtQuantile(99),
		Quantile999: latencies.ValueAtQuantile(999),
	}

	jitter := Quantiles{
		Quantile50:  jitters.ValueAtQuantile(50),
		Quantile95:  jitters.ValueAtQuantile(95),
		Quantile99:  jitters.ValueAtQuantile(99),
		Quantile999: jitters.ValueAtQuantile(999),
	}
	report := Report{
		Good:    good,
		Bad:     bad,
		Bytes:   bytes,
		Latency: &latency,
		Jitter:  &jitter,
	}

	if data, err := json.MarshalIndent(report, "", "  "); err != nil {
		log.Fatal("Unable to generate report: ", err)
	} else {
		fmt.Println(string(data))
	}
}

func safeNonStreamingRequest(client pb.ResponderClient,
	clientTimeout time.Duration,
	lengthDistribution distribution.Distribution,
	latencyDistribution distribution.Distribution,
	errorRate float32, r *rand.Rand,
	received chan *MeasuredResponse) {
	start := time.Now()

	var ctx context.Context
	if clientTimeout != time.Duration(0) {
		var cancel context.CancelFunc
		ctx, cancel = context.WithTimeout(context.Background(), clientTimeout)
		defer cancel()
	} else {
		ctx = context.Background()
	}
	resp, err := client.Get(ctx,
		&pb.ResponseSpec{
			Length:  int32(lengthDistribution.Get(r.Int31() % 1000)),
			Latency: latencyDistribution.Get(r.Int31() % 1000),
			ErrorRate: errorRate})
	if err != nil {
		received <- &MeasuredResponse{err: err}
		return
	}

	bytes := int64(len([]byte(resp.Body)))
	latency := time.Since(start)
	received <- &MeasuredResponse{latency: latency, bytes: bytes}
}

func sendNonStreamingRequests(client pb.ResponderClient,
	shutdownChannel <-chan struct{},
	clientTimeout time.Duration,
	lengthDistribution distribution.Distribution,
	latencyDistribution distribution.Distribution,
	errorRate float32, r *rand.Rand,
	received chan *MeasuredResponse) {
	for {
		select {
		case <-shutdownChannel:
			return
		default:
			safeNonStreamingRequest(client, clientTimeout, lengthDistribution, latencyDistribution, errorRate, r, received)
		}
	}
}

// parseStreamingRatio takes a string formatted as integer:integer,
// treats it as m:n and returns (m, n)
func parseStreamingRatio(streamingRatio string) (int64, int64) {
	possibleNumbers := strings.Split(streamingRatio, ":")

	if len(possibleNumbers) < 2 {
		log.Fatalf("streamingRatio '%s' didn't contain two numbers\n", streamingRatio)
	}

	var m, n int64
	var err error

	if m, err = strconv.ParseInt(possibleNumbers[0], 10, 64); err != nil {
		log.Fatalf("unable to parse left-hand side of streamingRatio '%s' due to error: '%v'\n", streamingRatio, err)
	}

	if n, err = strconv.ParseInt(possibleNumbers[1], 10, 64); err != nil {
		log.Fatalf("unable to parse right-hand side of streamingRatio '%s' due to error '%v'\n", streamingRatio, err)
	}

	return m, n
}

func sendStreamingRequests(client pb.ResponderClient,
	shutdownChannel <-chan struct{}, lengthDistribution distribution.Distribution,
	latencyDistribution distribution.Distribution, streamingRatio string,
	r *rand.Rand, received chan *MeasuredResponse) error {

	stream, err := client.StreamingGet(context.Background())
	if err != nil {
		log.Fatalf("%v.StreamingGet(_) = _, %v", client, err)
	}
	defer stream.CloseSend()

	latencyMap := latencyDistribution.ToMap()
	lengthMap := lengthDistribution.ToMap()

	waitc := make(chan struct{})
	go func() {
		for {
			start := time.Now()
			resp, err := stream.Recv()
			elapsed := time.Since(start)

			if err == io.EOF {
				// read done.
				close(waitc)
				return
			}
			if err != nil {
				fmt.Println("streaming read failed: ", err)
				return
			}

			timeBetweenFrames := time.Duration(resp.CurrentFrameSent - resp.LastFrameSent)
			bytes := int64(len([]byte(resp.Body)))
			received <- &MeasuredResponse{
				timeBetweenFrames,
				elapsed,
				bytes,
				err,
			}
		}
	}()

	requestRatioM, requestRatioN := parseStreamingRatio(streamingRatio)
	numRequests := int64(0)
	currentRequest := int64(0)
	for {
		select {
		case <-shutdownChannel:
			return nil
		default:
			if (currentRequest % requestRatioM) == 0 {
				numRequests = requestRatioN
			}

			err := stream.Send(&pb.StreamingResponseSpec{
				Count:              int32(numRequests),
				LatencyPercentiles: latencyMap,
				LengthPercentiles:  lengthMap,
			})

			if err != nil {
				log.Fatalf("Failed to Send ResponseSpec: %v", err)
			}

			numRequests = 0
			currentRequest++
		}
	}
}

func main() {
	var (
		address               = flag.String("address", "localhost:11111", "hostname:port of strest-grpc service or intermediary")
		clientTimeout         = flag.Duration("clientTimeout", 0, "timeout for unary client requests. Default: no timeout")
		concurrency           = flag.Int("concurrency", 1, "client concurrency level")
		totalRequests         = flag.Int64("totalRequests", 0, "total number of requests to send. default: infinite")
		interval              = flag.Duration("interval", 10*time.Second, "reporting interval")
		latencyPercentileFlag = flag.String("latencyPercentiles", "50=10,100=100", "response latency percentile distribution.")
		lengthPercentileFlag  = flag.String("lengthPercentiles", "50=100,100=1000", "response body length percentile distribution.")
		errorRate             = flag.Float64("errorRate", 0.0, "the chance to return an error")
		noFinalReport         = flag.Bool("noFinalReport", false, "do not print a final JSON output report")
		noIntervalReport      = flag.Bool("noIntervalReport", false, "only print the final report, nothing intermediate")
		streaming             = flag.Bool("streaming", false, "use the streaming features of strest server")
		streamingRatio        = flag.String("streamingRatio", "1:1", "the ratio of streaming requests/responses")
<<<<<<< HEAD
		metricAddr            = flag.String("metricAddr", "", "address to serve metrics on")
=======
		metricAddr            = flag.String("metric-addr", "", "address to serve metrics on")
		latencyUnit		      = flag.String("latencyUnit","milli","latency units [milli|micro|nano]")
>>>>>>> 52767d74
	)

	flag.Usage = func() {
		fmt.Fprintf(os.Stderr, "Usage: %s [flags]\n", path.Base(os.Args[0]))
		flag.PrintDefaults()
	}

	flag.Parse()
	
	latencyunit := 1000000
	if *latencyUnit == "milli" {
		latencyunit = 1000000
	}else if *latencyUnit == "micro" {
		latencyunit = 1000
	}else if *latencyUnit == "nano" {
		latencyunit = 1
	}else {
		log.Fatalf("latency unit should be [milli | micro | nano].")
	}

	if *noIntervalReport && *noFinalReport {
		log.Fatalf("cannot use both -noIntervalReport and -noFinalReport.")
	}

	if *concurrency < 1 {
		exUsage("concurrency must be at least 1")
	}

	latencyPercentiles, err := percentiles.ParsePercentiles(*latencyPercentileFlag)
	if err != nil {
		log.Fatalf("latencyPercentiles was not valid: %v", err)
	}

	latencyDistribution, err := distribution.FromMap(latencyPercentiles)
	if err != nil {
		log.Fatalf("unable to create latency distribution: %v", err)
	}

	lengthPercentiles, err := percentiles.ParsePercentiles(*lengthPercentileFlag)
	if err != nil {
		log.Fatalf("lengthPercentiles was not valid: %v", err)
	}

	lengthDistribution, err := distribution.FromMap(lengthPercentiles)
	if err != nil {
		log.Fatalf("unable to create length distribution: %v", err)
	}

	cleanup := make(chan struct{}, 2)
	interrupt := make(chan os.Signal, 2)
	signal.Notify(interrupt, syscall.SIGINT)

	var bytes, totalBytes, count, totalCount, good, totalGood, bad, totalBad, max, min int64
	min = math.MaxInt64
	latencyHist := hdrhistogram.New(0, DAY_IN_MS, 3)
	globalLatencyHist := hdrhistogram.New(0, DAY_IN_MS, 3)
	jitterHist := hdrhistogram.New(0, DAY_IN_MS, 3)
	globalJitterHist := hdrhistogram.New(0, DAY_IN_MS, 3)
	received := make(chan *MeasuredResponse, 10000)

	intervalReport := time.Tick(*interval)
	previousInterval := time.Now()

	if *metricAddr != "" {
		registerMetrics()
		go func() {
			http.Handle("/metrics", promhttp.Handler())
			http.ListenAndServe(*metricAddr, nil)
		}()
	}

	var wg sync.WaitGroup
	wg.Add(*concurrency)
	shutdownChannels := make([]chan struct{}, *concurrency)

	for i := int(0); i < *concurrency; i++ {
		shutdownChannel := make(chan struct{}, 2)
		shutdownChannels = append(shutdownChannels, shutdownChannel)

		go func() {
			r := rand.New(rand.NewSource(time.Now().UnixNano()))
			// Set up a connection to the server.
			conn, err := grpc.Dial(*address, grpc.WithInsecure())
			if err != nil {
				log.Fatalf("did not connect: %v", err)
			}
			defer conn.Close()
			client := pb.NewResponderClient(conn)

			if !*streaming {
				sendNonStreamingRequests(client, shutdownChannel, *clientTimeout,
					lengthDistribution, latencyDistribution, float32(*errorRate), r, received)
			} else {
				err := sendStreamingRequests(client, shutdownChannel,
					lengthDistribution, latencyDistribution, *streamingRatio, r, received)
				if err != nil {
					log.Fatalf("could not send a request: %v", err)
				}
			}
			wg.Done()
		}()
	}

	go func() {
		wg.Add(1)
		for {
			select {
			case <-interrupt:
				cleanup <- struct{}{}
			case <-cleanup:
				for _, c := range shutdownChannels {
					if c != nil {
						c <- struct{}{}
					}
				}

				if !*noIntervalReport && count > 0 {
					t := previousInterval.Add(*interval)
					logIntervalReport(t, interval, good, bad, bytes, min, max,
						latencyHist, jitterHist)
				}

				if !*noFinalReport {
					logFinalReport(totalGood, totalBad, totalBytes, globalLatencyHist, globalJitterHist)
				}
				wg.Done()
				return

			case resp := <-received:
				count++
				totalCount++
				promRequests.Inc()
				if resp.err != nil {
					bad++
					totalBad++
				} else {
					good++
					totalGood++
					promSuccesses.Inc()

					bytes += resp.bytes
					totalBytes += resp.bytes

					latency := resp.latency.Nanoseconds() / int64(latencyunit)
					if latency < min {
						min = latency
					}
					if latency > max {
						max = latency
					}
					latencyHist.RecordValue(latency)
					globalLatencyHist.RecordValue(latency)
					promLatencyHistogram.Observe(float64(latency))

					jitter := resp.timeBetweenFrames.Nanoseconds() / int64(latencyunit)
					promJitterHistogram.Observe(float64(jitter))

					jitterHist.RecordValue(jitter)
					globalJitterHist.RecordValue(jitter)
				}
				if *totalRequests > 0 && totalCount >= *totalRequests {
					cleanup <- struct{}{}
				}

			case t := <-intervalReport:
				if *noIntervalReport {
					continue
				}
				logIntervalReport(t, interval, good, bad, bytes, min, max,
					latencyHist, jitterHist)
				bytes, count, good, bad, max, min = 0, 0, 0, 0, 0, math.MaxInt64
				latencyHist.Reset()
				jitterHist.Reset()
				previousInterval = t
			}
		}
	}()

	wg.Wait()
	os.Exit(0)
}<|MERGE_RESOLUTION|>--- conflicted
+++ resolved
@@ -182,8 +182,8 @@
 	}
 	resp, err := client.Get(ctx,
 		&pb.ResponseSpec{
-			Length:  int32(lengthDistribution.Get(r.Int31() % 1000)),
-			Latency: latencyDistribution.Get(r.Int31() % 1000),
+			Length:    int32(lengthDistribution.Get(r.Int31() % 1000)),
+			Latency:   latencyDistribution.Get(r.Int31() % 1000),
 			ErrorRate: errorRate})
 	if err != nil {
 		received <- &MeasuredResponse{err: err}
@@ -319,12 +319,8 @@
 		noIntervalReport      = flag.Bool("noIntervalReport", false, "only print the final report, nothing intermediate")
 		streaming             = flag.Bool("streaming", false, "use the streaming features of strest server")
 		streamingRatio        = flag.String("streamingRatio", "1:1", "the ratio of streaming requests/responses")
-<<<<<<< HEAD
 		metricAddr            = flag.String("metricAddr", "", "address to serve metrics on")
-=======
-		metricAddr            = flag.String("metric-addr", "", "address to serve metrics on")
-		latencyUnit		      = flag.String("latencyUnit","milli","latency units [milli|micro|nano]")
->>>>>>> 52767d74
+		latencyUnit           = flag.String("latencyUnit", "milli", "latency units [milli|micro|nano]")
 	)
 
 	flag.Usage = func() {
@@ -333,15 +329,15 @@
 	}
 
 	flag.Parse()
-	
+
 	latencyunit := 1000000
 	if *latencyUnit == "milli" {
 		latencyunit = 1000000
-	}else if *latencyUnit == "micro" {
+	} else if *latencyUnit == "micro" {
 		latencyunit = 1000
-	}else if *latencyUnit == "nano" {
+	} else if *latencyUnit == "nano" {
 		latencyunit = 1
-	}else {
+	} else {
 		log.Fatalf("latency unit should be [milli | micro | nano].")
 	}
 
